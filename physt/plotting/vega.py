--- conflicted
+++ resolved
@@ -119,27 +119,9 @@
             display = write_to is None
 
         if write_to:
-<<<<<<< HEAD
-            spec = json.dumps(vega_data, indent=indent)
-            if write_format == "html" or write_format is "auto" and write_to.endswith(".html"):
-                output = HTML_TEMPLATE.replace("{{ title }}", hist.title or "Histogram").replace("{{ spec }}", spec)
-            elif write_format == "json" or write_format is "auto" and write_to.endswith(".json"):
-                output = spec
-            else:
-                raise RuntimeError("Format not understood.")
-            with codecs.open(write_to, "w", encoding="utf-8") as out:
-                out.write(output)
-
-        if VEGA_IPYTHON_PLUGIN_ENABLED and display:
-            from vega3 import Vega
-            return Vega(vega_data)
-        else:
-            return vega_data
-=======
             write_vega(vega_data, hist.title, write_to, write_format, indent)
             
         return display_vega(vega_data, display)
->>>>>>> 17baf2c2
 
     return wrapper
 
