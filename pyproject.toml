--- conflicted
+++ resolved
@@ -43,11 +43,7 @@
 
 [tool.black]
 line-length = 100
-<<<<<<< HEAD
 target-version = ['py37', 'py38', 'py39', 'py310']
-include = '\.pyi?$'
-=======
-target-version = ['py36', 'py37', 'py38', 'py39']
 include = '\.pyi?$'
 
 [tool.mypy]
@@ -65,5 +61,4 @@
 package-dir = {"" = "src"}
 
 [tool.setuptools.packages.find]
-where = ["src"]
->>>>>>> ed54d825
+where = ["src"]